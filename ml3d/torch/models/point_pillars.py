#***************************************************************************************/
#
#    Based on MMDetection3D Library (Apache 2.0 license):
#    https://github.com/open-mmlab/mmdetection3d
#
#    Copyright 2018-2019 Open-MMLab.
#
#    Licensed under the Apache License, Version 2.0 (the "License");
#    you may not use this file except in compliance with the License.
#    You may obtain a copy of the License at
#
#        http://www.apache.org/licenses/LICENSE-2.0
#
#    Unless required by applicable law or agreed to in writing, software
#    distributed under the License is distributed on an "AS IS" BASIS,
#    WITHOUT WARRANTIES OR CONDITIONS OF ANY KIND, either express or implied.
#    See the License for the specific language governing permissions and
#    limitations under the License.
#
#***************************************************************************************/

import torch
import pickle
from torch import nn
from torch.nn import functional as F
from torch.nn.modules.utils import _pair

from functools import partial
import numpy as np
import os

from open3d.ml.torch.ops import voxelize, ragged_to_dense

from .base_model_objdet import BaseModel

from ...utils import MODEL
from ..utils.objdet_helper import Anchor3DRangeGenerator, BBoxCoder, multiclass_nms, limit_period, get_paddings_indicator, bbox_overlaps, box3d_to_bev2d
from ..modules.losses.focal_loss import FocalLoss
from ..modules.losses.smooth_L1 import SmoothL1Loss
from ..modules.losses.cross_entropy import CrossEntropyLoss
from ...datasets.utils import ObjdetAugmentation, BEVBox3D
from ...datasets.utils.operations import filter_by_min_points


class PointPillars(BaseModel):
    """Object detection model. 
    Based on the PointPillars architecture 
    https://github.com/nutonomy/second.pytorch.

    Args:
        name (string): Name of model.
            Default to "PointPillars".
        voxel_size: voxel edge lengths with format [x, y, z].
        point_cloud_range: The valid range of point coordinates as
            [x_min, y_min, z_min, x_max, y_max, z_max].
        voxelize: Config of PointPillarsVoxelization module.
        voxelize_encoder: Config of PillarFeatureNet module.
        scatter: Config of PointPillarsScatter module.
        backbone: Config of backbone module (SECOND).
        neck: Config of neck module (SECONDFPN).
        head: Config of anchor head module.
    """

    def __init__(self,
                 name="PointPillars",
                 device="cuda",
                 point_cloud_range=[0, -40.0, -3, 70.0, 40.0, 1],
                 classes=['car'],
                 voxelize={},
                 voxel_encoder={},
                 scatter={},
                 backbone={},
                 neck={},
                 head={},
                 loss={},
                 **kwargs):

        super().__init__(name=name,
                         point_cloud_range=point_cloud_range,
                         device=device,
                         **kwargs)
        self.point_cloud_range = point_cloud_range
        self.classes = classes
        self.name2lbl = {n: i for i, n in enumerate(classes)}
        self.lbl2name = {i: n for i, n in enumerate(classes)}

        self.voxel_layer = PointPillarsVoxelization(
            point_cloud_range=point_cloud_range, **voxelize)
        self.voxel_encoder = PillarFeatureNet(
            point_cloud_range=point_cloud_range, **voxel_encoder)
        self.middle_encoder = PointPillarsScatter(**scatter)

        self.backbone = SECOND(**backbone)
        self.neck = SECONDFPN(**neck)
        self.bbox_head = Anchor3DHead(num_classes=len(self.classes), **head)

        self.loss_cls = FocalLoss(**loss.get("focal", {}))
        self.loss_bbox = SmoothL1Loss(**loss.get("smooth_l1", {}))
        self.loss_dir = CrossEntropyLoss(**loss.get("cross_entropy", {}))

        self.device = device
        self.to(device)

    def extract_feats(self, points):
        """Extract features from points."""
        voxels, num_points, coors = self.voxelize(points)
        voxel_features = self.voxel_encoder(voxels, num_points, coors)
        batch_size = coors[-1, 0].item() + 1
        x = self.middle_encoder(voxel_features, coors, batch_size)
        x = self.backbone(x)
        x = self.neck(x)
        return x

    @torch.no_grad()
    def voxelize(self, points):
        """Apply hard voxelization to points."""
        voxels, coors, num_points = [], [], []
        for res in points:
            res_voxels, res_coors, res_num_points = self.voxel_layer(res)
            voxels.append(res_voxels)
            coors.append(res_coors)
            num_points.append(res_num_points)
        voxels = torch.cat(voxels, dim=0)
        num_points = torch.cat(num_points, dim=0)
        coors_batch = []
        for i, coor in enumerate(coors):
            coor_pad = F.pad(coor, (1, 0), mode='constant', value=i)
            coors_batch.append(coor_pad)
        coors_batch = torch.cat(coors_batch, dim=0)
        return voxels, num_points, coors_batch

    def forward(self, inputs):
        inputs = inputs.point
        x = self.extract_feats(inputs)
        outs = self.bbox_head(x)
        return outs

    def get_optimizer(self, cfg):
        optimizer = torch.optim.AdamW(self.parameters(), **cfg)
        return optimizer, None

    def loss(self, results, inputs):
        scores, bboxes, dirs = results
        gt_labels = inputs.labels
        gt_bboxes = inputs.bboxes

        # generate and filter bboxes
        target_bboxes, target_idx, pos_idx, neg_idx = self.bbox_head.assign_bboxes(
            bboxes, gt_bboxes)

        avg_factor = pos_idx.size(0)

        # classification loss
        scores = scores.permute(
            (0, 2, 3, 1)).reshape(-1, self.bbox_head.num_classes)
        target_labels = torch.full((scores.size(0),),
                                   self.bbox_head.num_classes,
                                   device=scores.device,
                                   dtype=gt_labels[0].dtype)
        target_labels[pos_idx] = torch.cat(gt_labels, axis=0)[target_idx]

        loss_cls = self.loss_cls(scores[torch.cat([pos_idx, neg_idx], axis=0)],
                                 target_labels[torch.cat([pos_idx, neg_idx],
                                                         axis=0)],
                                 avg_factor=avg_factor)

        # remove invalid labels
        cond = (target_labels[pos_idx] >= 0) & (target_labels[pos_idx] <
                                                self.bbox_head.num_classes)
        pos_idx = pos_idx[cond]
        target_idx = target_idx[cond]
        target_bboxes = target_bboxes[cond]

        bboxes = bboxes.permute(
            (0, 2, 3, 1)).reshape(-1, self.bbox_head.box_code_size)[pos_idx]
        dirs = dirs.permute((0, 2, 3, 1)).reshape(-1, 2)[pos_idx]

        if len(pos_idx) > 0:
            # direction classification loss
            # to discrete bins
            target_dirs = torch.cat(gt_bboxes, axis=0)[target_idx][:, -1]
            target_dirs = limit_period(target_dirs, 0, 2 * np.pi)
            target_dirs = (target_dirs / np.pi).long() % 2

            loss_dir = self.loss_dir(dirs, target_dirs, avg_factor=avg_factor)

            # bbox loss
            # sinus difference transformation
            r0 = torch.sin(bboxes[:, -1:]) * torch.cos(target_bboxes[:, -1:])
            r1 = torch.cos(bboxes[:, -1:]) * torch.sin(target_bboxes[:, -1:])

            bboxes = torch.cat([bboxes[:, :-1], r0], axis=-1)
            target_bboxes = torch.cat([target_bboxes[:, :-1], r1], axis=-1)

            loss_bbox = self.loss_bbox(bboxes,
                                       target_bboxes,
                                       avg_factor=avg_factor)
        else:
            loss_bbox = bboxes.sum()
            loss_dir = dirs.sum()

        return {
            'loss_cls': loss_cls,
            'loss_bbox': loss_bbox,
            'loss_dir': loss_dir
        }

    def preprocess(self, data, attr):
        points = np.array(data['point'][:, 0:4], dtype=np.float32)

        min_val = np.array(self.point_cloud_range[:3])
        max_val = np.array(self.point_cloud_range[3:])

        points = points[np.where(
            np.all(np.logical_and(points[:, :3] >= min_val,
                                  points[:, :3] < max_val),
                   axis=-1))]

        new_data = {'point': points, 'calib': data['calib']}

        if attr['split'] not in ['test', 'testing']:
            new_data['bbox_objs'] = data['bounding_boxes']

        if 'full_point' in data:
            points = np.array(data['full_point'][:, 0:4], dtype=np.float32)

            min_val = np.array(self.point_cloud_range[:3])
            max_val = np.array(self.point_cloud_range[3:])

            points = points[np.where(
                np.all(np.logical_and(points[:, :3] >= min_val,
                                      points[:, :3] < max_val),
                       axis=-1))]

            new_data['full_point'] = points

        return new_data

    def load_gt_database(self, pickle_path, min_points_dict, sample_dict):
        db_boxes = pickle.load(open(pickle_path, 'rb'))

        if min_points_dict is not None:
            db_boxes = filter_by_min_points(db_boxes, min_points_dict)

        db_boxes_dict = {}
        for key in sample_dict.keys():
            db_boxes_dict[key] = []

        for db_box in db_boxes:
            if db_box.label_class in sample_dict.keys():
                db_boxes_dict[db_box.label_class].append(db_box)

        self.db_boxes_dict = db_boxes_dict

    def augment_data(self, data, attr):
        cfg = self.cfg.augment

        if 'ObjectSample' in cfg.keys():
            if not hasattr(self, 'db_boxes_dict'):
                data_path = attr['path']
                # remove tail of path to get root data path
                for _ in range(3):
                    data_path = os.path.split(data_path)[0]
                pickle_path = os.path.join(data_path, 'bboxes.pkl')
                self.load_gt_database(pickle_path, **cfg['ObjectSample'])

            data = ObjdetAugmentation.ObjectSample(
                data,
                db_boxes_dict=self.db_boxes_dict,
                sample_dict=cfg['ObjectSample']['sample_dict'])

        if cfg.get('ObjectRangeFilter', False):
            data = ObjdetAugmentation.ObjectRangeFilter(
                data, self.cfg.point_cloud_range)

        if cfg.get('PointShuffle', False):
            data = ObjdetAugmentation.PointShuffle(data)

        return data

    def transform(self, data, attr):
        #Augment data
        if False and attr['split'] not in ['test', 'testing', 'val', 'validation']:
            data = self.augment_data(data, attr)

<<<<<<< HEAD
        points = torch.tensor([data['point']],
                              dtype=torch.float32)

        labels = torch.tensor([
            self.name2lbl.get(bb.label_class, len(self.classes))
            for bb in data['bbox_objs']
        ],
                              dtype=torch.int64)
        bboxes = torch.tensor([bb.to_xyzwhlr() for bb in data['bbox_objs']],
                              dtype=torch.float32)
=======
        t_data = {'point': data['point'], 'calib': data['calib']}

        if attr['split'] not in ['test', 'testing']:
            t_data['bbox_objs'] = data['bbox_objs']
            t_data['labels'] = np.array([
                self.name2lbl.get(bb.label_class, len(self.classes))
                for bb in data['bbox_objs']
            ],
                                        dtype=np.int64)
            t_data['bboxes'] = np.array(
                [bb.to_xyzwhlr() for bb in data['bbox_objs']], dtype=np.float32)
>>>>>>> 90e61582

        return t_data

    def inference_end(self, results, inputs):
        bboxes_b, scores_b, labels_b = self.bbox_head.get_bboxes(*results)

        inference_result = []
        for _calib, _bboxes, _scores, _labels in zip(inputs.calib, bboxes_b,
                                                     scores_b, labels_b):
            bboxes = _bboxes.cpu().numpy()
            scores = _scores.cpu().numpy()
            labels = _labels.cpu().numpy()
            inference_result.append([])

            world_cam, cam_img = None, None
            if _calib is not None:
                world_cam = _calib.get('world_cam', None)
                cam_img = _calib.get('cam_img', None)

            for bbox, score, label in zip(bboxes, scores, labels):
                dim = bbox[[3, 5, 4]]
                pos = bbox[:3] + [0, 0, dim[1] / 2]
                yaw = bbox[-1]
                name = self.lbl2name.get(label, "ignore")
                inference_result[-1].append(
                    BEVBox3D(pos, dim, yaw, name, score, world_cam, cam_img))

        return inference_result


MODEL._register_module(PointPillars, 'torch')


class PointPillarsVoxelization(torch.nn.Module):

    def __init__(self,
                 voxel_size,
                 point_cloud_range,
                 max_num_points=32,
                 max_voxels=[16000, 40000]):
        """Voxelization layer for the PointPillars model.

        Args:
            voxel_size: voxel edge lengths with format [x, y, z].
            point_cloud_range: The valid range of point coordinates as
                [x_min, y_min, z_min, x_max, y_max, z_max].
            max_num_points: The maximum number of points per voxel.
            max_voxels: The maximum number of voxels. May be a tuple with
                values for training and testing.
        """
        super().__init__()
        self.voxel_size = torch.Tensor(voxel_size)
        self.point_cloud_range = point_cloud_range
        self.points_range_min = torch.Tensor(point_cloud_range[:3])
        self.points_range_max = torch.Tensor(point_cloud_range[3:])

        self.max_num_points = max_num_points
        if isinstance(max_voxels, tuple) or isinstance(max_voxels, list):
            self.max_voxels = max_voxels
        else:
            self.max_voxels = _pair(max_voxels)

    def forward(self, points_feats):
        """Forward function

        Args:
            points_feats: Tensor with point coordinates and features. The shape
                is [N, 3+C] with N as the number of points and C as the number 
                of feature channels.
        Returns:
            (out_voxels, out_coords, out_num_points).
            - out_voxels is a dense list of point coordinates and features for 
              each voxel. The shape is [num_voxels, max_num_points, 3+C].
            - out_coords is tensor with the integer voxel coords and shape
              [num_voxels,3]. Note that the order of dims is [z,y,x].
            - out_num_points is a 1D tensor with the number of points for each
              voxel.
        """
        if self.training:
            max_voxels = self.max_voxels[0]
        else:
            max_voxels = self.max_voxels[1]

        points = points_feats[:, :3]

        ans = voxelize(points, self.voxel_size, self.points_range_min,
                       self.points_range_max, self.max_num_points, max_voxels)

        # prepend row with zeros which maps to index 0 which maps to void points.
        feats = torch.cat(
            [torch.zeros_like(points_feats[0:1, :]), points_feats])

        # create dense matrix of indices. index 0 maps to the zero vector.
        voxels_point_indices_dense = ragged_to_dense(
            ans.voxel_point_indices, ans.voxel_point_row_splits,
            self.max_num_points, torch.tensor(-1)) + 1

        out_voxels = feats[voxels_point_indices_dense]
        out_coords = ans.voxel_coords[:, [2, 1, 0]].contiguous()
        out_num_points = ans.voxel_point_row_splits[
            1:] - ans.voxel_point_row_splits[:-1]

        return out_voxels, out_coords, out_num_points


class PFNLayer(nn.Module):
    """Pillar Feature Net Layer.

    The Pillar Feature Net is composed of a series of these layers, but the
    PointPillars paper results only used a single PFNLayer.

    Args:
        in_channels (int): Number of input channels.
        out_channels (int): Number of output channels.
        last_layer (bool): If last_layer, there is no concatenation of
            features.
        mode (str): Pooling model to gather features inside voxels.
            Default to 'max'.
    """

    def __init__(self, in_channels, out_channels, last_layer=False, mode='max'):

        super().__init__()
        self.fp16_enabled = False
        self.name = 'PFNLayer'
        self.last_vfe = last_layer
        if not self.last_vfe:
            out_channels = out_channels // 2
        self.units = out_channels

        self.norm = nn.BatchNorm1d(self.units, eps=1e-3, momentum=0.01)
        self.linear = nn.Linear(in_channels, self.units, bias=False)

        assert mode in ['max', 'avg']
        self.mode = mode

    #@auto_fp16(apply_to=('inputs'), out_fp32=True)
    def forward(self, inputs, num_voxels=None, aligned_distance=None):
        """Forward function.

        Args:
            inputs (torch.Tensor): Pillar/Voxel inputs with shape (N, M, C).
                N is the number of voxels, M is the number of points in
                voxels, C is the number of channels of point features.
            num_voxels (torch.Tensor, optional): Number of points in each
                voxel. Defaults to None.
            aligned_distance (torch.Tensor, optional): The distance of
                each points to the voxel center. Defaults to None.

        Returns:
            torch.Tensor: Features of Pillars.
        """
        x = self.linear(inputs)
        x = self.norm(x.permute(0, 2, 1).contiguous()).permute(0, 2,
                                                               1).contiguous()
        x = F.relu(x)

        if self.mode == 'max':
            if aligned_distance is not None:
                x = x.mul(aligned_distance.unsqueeze(-1))
            x_max = torch.max(x, dim=1, keepdim=True)[0]
        elif self.mode == 'avg':
            if aligned_distance is not None:
                x = x.mul(aligned_distance.unsqueeze(-1))
            x_max = x.sum(dim=1,
                          keepdim=True) / num_voxels.type_as(inputs).view(
                              -1, 1, 1)

        if self.last_vfe:
            return x_max
        else:
            x_repeat = x_max.repeat(1, inputs.shape[1], 1)
            x_concatenated = torch.cat([x, x_repeat], dim=2)
            return x_concatenated


class PillarFeatureNet(nn.Module):
    """Pillar Feature Net.

    The network prepares the pillar features and performs forward pass
    through PFNLayers.

    Args:
        in_channels (int, optional): Number of input features,
            either x, y, z or x, y, z, r. Defaults to 4.
        feat_channels (tuple, optional): Number of features in each of the
            N PFNLayers. Defaults to (64, ).
        voxel_size (tuple[float], optional): Size of voxels, only utilize x
            and y size. Defaults to (0.2, 0.2, 4).
        point_cloud_range (tuple[float], optional): Point cloud range, only
            utilizes x and y min. Defaults to (0, -40, -3, 70.0, 40, 1).
    """

    def __init__(self,
                 in_channels=4,
                 feat_channels=(64,),
                 voxel_size=(0.16, 0.16, 4),
                 point_cloud_range=(0, -40.0, -3, 70.0, 40.0, 1)):

        super(PillarFeatureNet, self).__init__()
        assert len(feat_channels) > 0

        # with cluster center (+3) + with voxel center (+2)
        in_channels += 5

        # Create PillarFeatureNet layers
        self.in_channels = in_channels
        feat_channels = [in_channels] + list(feat_channels)
        pfn_layers = []
        for i in range(len(feat_channels) - 1):
            in_filters = feat_channels[i]
            out_filters = feat_channels[i + 1]
            if i < len(feat_channels) - 2:
                last_layer = False
            else:
                last_layer = True
            pfn_layers.append(
                PFNLayer(in_filters,
                         out_filters,
                         last_layer=last_layer,
                         mode='max'))
        self.pfn_layers = nn.ModuleList(pfn_layers)

        self.fp16_enabled = False

        # Need pillar (voxel) size and x/y offset in order to calculate offset
        self.vx = voxel_size[0]
        self.vy = voxel_size[1]
        self.x_offset = self.vx / 2 + point_cloud_range[0]
        self.y_offset = self.vy / 2 + point_cloud_range[1]
        self.point_cloud_range = point_cloud_range

    def forward(self, features, num_points, coors):
        """Forward function.

        Args:
            features (torch.Tensor): Point features or raw points in shape
                (N, M, C).
            num_points (torch.Tensor): Number of points in each pillar.
            coors (torch.Tensor): Coordinates of each voxel.

        Returns:
            torch.Tensor: Features of pillars.
        """
        features_ls = [features]
        # Find distance of x, y, and z from cluster center
        points_mean = features[:, :, :3].sum(
            dim=1, keepdim=True) / num_points.type_as(features).view(-1, 1, 1)
        f_cluster = features[:, :, :3] - points_mean
        features_ls.append(f_cluster)

        # Find distance of x, y, and z from pillar center
        f_center = features[:, :, :2].clone().detach()
        f_center[:, :, 0] = f_center[:, :, 0] - (
            coors[:, 3].type_as(features).unsqueeze(1) * self.vx +
            self.x_offset)
        f_center[:, :, 1] = f_center[:, :, 1] - (
            coors[:, 2].type_as(features).unsqueeze(1) * self.vy +
            self.y_offset)

        features_ls.append(f_center)

        # Combine together feature decorations
        features = torch.cat(features_ls, dim=-1)
        # The feature decorations were calculated without regard to whether
        # pillar was empty. Need to ensure that
        # empty pillars remain set to zeros.
        voxel_count = features.shape[1]
        mask = get_paddings_indicator(num_points, voxel_count, axis=0)
        mask = torch.unsqueeze(mask, -1).type_as(features)
        features *= mask

        for pfn in self.pfn_layers:
            features = pfn(features, num_points)

        return features.squeeze()


class PointPillarsScatter(nn.Module):
    """Point Pillar's Scatter.

    Converts learned features from dense tensor to sparse pseudo image.

    Args:
        in_channels (int): Channels of input features.
        output_shape (list[int]): Required output shape of features.
    """

    def __init__(self, in_channels=64, output_shape=[496, 432]):
        super().__init__()
        self.output_shape = output_shape
        self.ny = output_shape[0]
        self.nx = output_shape[1]
        self.in_channels = in_channels
        self.fp16_enabled = False

    #@auto_fp16(apply_to=('voxel_features', ))
    def forward(self, voxel_features, coors, batch_size):
        """Scatter features of single sample.

        Args:
            voxel_features (torch.Tensor): Voxel features in shape (N, M, C).
            coors (torch.Tensor): Coordinates of each voxel in shape (N, 4).
                The first column indicates the sample ID.
            batch_size (int): Number of samples in the current batch.
        """
        # batch_canvas will be the final output.
        batch_canvas = []
        for batch_itt in range(batch_size):
            # Create the canvas for this sample
            canvas = torch.zeros(self.in_channels,
                                 self.nx * self.ny,
                                 dtype=voxel_features.dtype,
                                 device=voxel_features.device)

            # Only include non-empty pillars
            batch_mask = coors[:, 0] == batch_itt
            this_coors = coors[batch_mask, :]
            indices = this_coors[:, 2] * self.nx + this_coors[:, 3]
            indices = indices.type(torch.long)
            voxels = voxel_features[batch_mask, :]
            voxels = voxels.t()

            # Now scatter the blob back to the canvas.
            canvas[:, indices] = voxels

            # Append to a list for later stacking.
            batch_canvas.append(canvas)

        # Stack to 3-dim tensor (batch-size, in_channels, nrows*ncols)
        batch_canvas = torch.stack(batch_canvas, 0)

        # Undo the column stacking to final 4-dim tensor
        batch_canvas = batch_canvas.view(batch_size, self.in_channels, self.ny,
                                         self.nx)

        return batch_canvas


class SECOND(nn.Module):
    """Backbone network for SECOND/PointPillars/PartA2/MVXNet.

    Args:
        in_channels (int): Input channels.
        out_channels (list[int]): Output channels for multi-scale feature maps.
        layer_nums (list[int]): Number of layers in each stage.
        layer_strides (list[int]): Strides of each stage.
    """

    def __init__(self,
                 in_channels=64,
                 out_channels=[64, 128, 256],
                 layer_nums=[3, 5, 5],
                 layer_strides=[2, 2, 2]):
        super(SECOND, self).__init__()
        assert len(layer_strides) == len(layer_nums)
        assert len(out_channels) == len(layer_nums)

        in_filters = [in_channels, *out_channels[:-1]]
        # note that when stride > 1, conv2d with same padding isn't
        # equal to pad-conv2d. we should use pad-conv2d.
        blocks = []
        for i, layer_num in enumerate(layer_nums):
            block = [
                nn.Conv2d(in_filters[i],
                          out_channels[i],
                          3,
                          bias=False,
                          stride=layer_strides[i],
                          padding=1),
                nn.BatchNorm2d(out_channels[i], eps=1e-3, momentum=0.01),
                nn.ReLU(inplace=True),
            ]
            for j in range(layer_num):
                block.append(
                    nn.Conv2d(out_channels[i],
                              out_channels[i],
                              3,
                              bias=False,
                              padding=1))
                block.append(
                    nn.BatchNorm2d(out_channels[i], eps=1e-3, momentum=0.01))
                block.append(nn.ReLU(inplace=True))

            block = nn.Sequential(*block)
            blocks.append(block)

        self.blocks = nn.ModuleList(blocks)

    def forward(self, x):
        """Forward function.

        Args:
            x (torch.Tensor): Input with shape (N, C, H, W).

        Returns:
            tuple[torch.Tensor]: Multi-scale features.
        """
        outs = []
        for i in range(len(self.blocks)):
            x = self.blocks[i](x)
            outs.append(x)
        return tuple(outs)


class SECONDFPN(nn.Module):
    """FPN used in SECOND/PointPillars/PartA2/MVXNet.

    Args:
        in_channels (list[int]): Input channels of multi-scale feature maps.
        out_channels (list[int]): Output channels of feature maps.
        upsample_strides (list[int]): Strides used to upsample the
            feature maps.
        use_conv_for_no_stride (bool): Whether to use conv when stride is 1.
    """

    def __init__(self,
                 in_channels=[64, 128, 256],
                 out_channels=[128, 128, 128],
                 upsample_strides=[1, 2, 4],
                 use_conv_for_no_stride=False):
        super(SECONDFPN, self).__init__()
        assert len(out_channels) == len(upsample_strides) == len(in_channels)
        self.in_channels = in_channels
        self.out_channels = out_channels
        self.fp16_enabled = False

        deblocks = []
        for i, out_channel in enumerate(out_channels):
            stride = upsample_strides[i]
            if stride > 1 or (stride == 1 and not use_conv_for_no_stride):
                upsample_layer = nn.ConvTranspose2d(
                    in_channels=in_channels[i],
                    out_channels=out_channel,
                    kernel_size=upsample_strides[i],
                    stride=upsample_strides[i],
                    bias=False)
            else:
                stride = np.round(1 / stride).astype(np.int64)
                upsample_layer = nn.Conv2d(in_channels=in_channels[i],
                                           out_channels=out_channel,
                                           kernel_size=stride,
                                           stride=stride,
                                           bias=False)

            deblock = nn.Sequential(
                upsample_layer,
                nn.BatchNorm2d(out_channel, eps=1e-3, momentum=0.01),
                nn.ReLU(inplace=True))
            deblocks.append(deblock)
        self.deblocks = nn.ModuleList(deblocks)
        self.init_weights()

    def init_weights(self):
        """Initialize weights of FPN"""
        for m in self.modules():
            if isinstance(m, nn.Conv2d):
                nn.init.kaiming_normal_(m.weight, mode='fan_out')

    def forward(self, x):
        """Forward function.

        Args:
            x (torch.Tensor): 4D Tensor in (N, C, H, W) shape.

        Returns:
            torch.Tensor: Feature maps.
        """
        assert len(x) == len(self.in_channels)
        ups = [deblock(x[i]) for i, deblock in enumerate(self.deblocks)]

        if len(ups) > 1:
            out = torch.cat(ups, dim=1)
        else:
            out = ups[0]
        return out


class Anchor3DHead(nn.Module):

    def __init__(self,
                 num_classes=1,
                 in_channels=384,
                 feat_channels=384,
                 nms_pre=100,
                 score_thr=0.1,
                 dir_offset=0,
                 ranges=[[0, -40.0, -3, 70.0, 40.0, 1]],
                 sizes=[[0.6, 1.0, 1.5]],
                 rotations=[0, 1.57],
                 iou_thr=[[0.35, 0.5]]):

        super().__init__()
        self.in_channels = in_channels
        self.num_classes = num_classes
        self.feat_channels = feat_channels
        self.nms_pre = nms_pre
        self.score_thr = score_thr
        self.dir_offset = dir_offset
        self.iou_thr = iou_thr

        if len(self.iou_thr) != num_classes:
            assert len(self.iou_thr) == 1
            self.iou_thr = self.iou_thr * num_classes
        assert len(self.iou_thr) == num_classes

        # build anchor generator
        self.anchor_generator = Anchor3DRangeGenerator(ranges=ranges,
                                                       sizes=sizes,
                                                       rotations=rotations)
        self.num_anchors = self.anchor_generator.num_base_anchors

        # build box coder
        self.bbox_coder = BBoxCoder()
        self.box_code_size = 7

        self.fp16_enabled = False

        #Initialize neural network layers of the head.
        self.cls_out_channels = self.num_anchors * self.num_classes
        self.conv_cls = nn.Conv2d(self.feat_channels, self.cls_out_channels, 1)
        self.conv_reg = nn.Conv2d(self.feat_channels,
                                  self.num_anchors * self.box_code_size, 1)
        self.conv_dir_cls = nn.Conv2d(self.feat_channels, self.num_anchors * 2,
                                      1)

        self.init_weights()

    @staticmethod
    def bias_init_with_prob(prior_prob):
        """initialize conv/fc bias value according to giving probablity."""
        bias_init = float(-np.log((1 - prior_prob) / prior_prob))

        return bias_init

    @staticmethod
    def normal_init(module, mean=0, std=1, bias=0):
        nn.init.normal_(module.weight, mean, std)
        if hasattr(module, 'bias') and module.bias is not None:
            nn.init.constant_(module.bias, bias)

    def init_weights(self):
        """Initialize the weights of head."""
        bias_cls = self.bias_init_with_prob(0.01)
        self.normal_init(self.conv_cls, std=0.01, bias=bias_cls)
        self.normal_init(self.conv_reg, std=0.01)

    def forward(self, x):
        """Forward function on a feature map.

        Args:
            x (torch.Tensor): Input features.

        Returns:
            tuple[torch.Tensor]: Contain score of each class, bbox \
                regression and direction classification predictions.
        """
        cls_score = self.conv_cls(x)
        bbox_pred = self.conv_reg(x)
        dir_cls_preds = None
        dir_cls_preds = self.conv_dir_cls(x)
        return cls_score, bbox_pred, dir_cls_preds

    def assign_bboxes(self, pred_bboxes, target_bboxes):
        """Assigns target bboxes to given anchors.

        Args:
            pred_bboxes (torch.Tensor): Bbox predictions (anchors).
            target_bboxes (torch.Tensor): Bbox targets.

        Returns:
            torch.Tensor: Assigned target bboxes for each given anchor.
            torch.Tensor: Flat index of matched targets.
            torch.Tensor: Index of positive matches.
            torch.Tensor: Index of negative matches.
        """

        # compute all anchors
        anchors = [
            self.anchor_generator.grid_anchors(pred_bboxes.shape[-2:],
                                               device=pred_bboxes.device)
            for _ in range(len(target_bboxes))
        ]

        # compute size of anchors for each given class
        anchors_cnt = torch.tensor(anchors[0].shape[:-1]).prod()
        rot_angles = anchors[0].shape[-2]

        # init the tensors for the final result
        assigned_bboxes, target_idxs, pos_idxs, neg_idxs = [], [], [], []

        def flatten_idx(idx, j):
            """inject class dimension in the given indices (... z * rot_angles + x) --> (.. z * num_classes * rot_angles + j * rot_angles + x)"""
            z = idx // rot_angles
            x = idx % rot_angles

            return z * self.num_classes * rot_angles + j * rot_angles + x

        idx_off = 0
        for i in range(len(target_bboxes)):
            for j, (neg_th, pos_th) in enumerate(self.iou_thr):
                anchors_stride = anchors[i][..., j, :, :].reshape(
                    -1, self.box_code_size)

                # compute a fast approximation of IoU
                overlaps = bbox_overlaps(box3d_to_bev2d(target_bboxes[i]),
                                         box3d_to_bev2d(anchors_stride))

                # for each anchor the gt with max IoU
                max_overlaps, argmax_overlaps = overlaps.max(dim=0)
                # for each gt the anchor with max IoU
                gt_max_overlaps, gt_argmax_overlaps = overlaps.max(dim=1)

                pos_idx = max_overlaps >= pos_th
                neg_idx = (max_overlaps >= 0) & (max_overlaps < neg_th)

                # low-quality matching
                for k in range(len(target_bboxes[i])):
                    if gt_max_overlaps[k] >= neg_th:
                        pos_idx[overlaps[k, :] == gt_max_overlaps[k]] = True

                # encode bbox for positive matches
                assigned_bboxes.append(
                    self.bbox_coder.encode(
                        anchors_stride[pos_idx],
                        target_bboxes[i][argmax_overlaps[pos_idx]]))
                target_idxs.append(argmax_overlaps[pos_idx] + idx_off)

                # store global indices in list
                pos_idx = flatten_idx(
                    pos_idx.nonzero(as_tuple=False).squeeze(-1),
                    j) + i * anchors_cnt
                neg_idx = flatten_idx(
                    neg_idx.nonzero(as_tuple=False).squeeze(-1),
                    j) + i * anchors_cnt
                pos_idxs.append(pos_idx)
                neg_idxs.append(neg_idx)

            # compute offset for index computation
            idx_off += len(target_bboxes[i])

        return (torch.cat(assigned_bboxes,
                          axis=0), torch.cat(target_idxs, axis=0),
                torch.cat(pos_idxs, axis=0), torch.cat(neg_idxs, axis=0))

    def get_bboxes(self, cls_scores, bbox_preds, dir_preds):
        """Get bboxes of anchor head.

        Args:
            cls_scores (list[torch.Tensor]): Class scores.
            bbox_preds (list[torch.Tensor]): Bbox predictions.
            dir_cls_preds (list[torch.Tensor]): Direction
                class predictions.

        Returns:
            tuple[torch.Tensor]: Prediction results of batches 
                (bboxes, scores, labels).
        """
        bboxes, scores, labels = [], [], []
        for cls_score, bbox_pred, dir_pred in zip(cls_scores, bbox_preds,
                                                  dir_preds):
            b, s, l = self.get_bboxes_single(cls_score, bbox_pred, dir_pred)
            bboxes.append(b)
            scores.append(s)
            labels.append(l)
        return bboxes, scores, labels

    def get_bboxes_single(self, cls_scores, bbox_preds, dir_preds):
        """Get bboxes of anchor head.

        Args:
            cls_scores (list[torch.Tensor]): Class scores.
            bbox_preds (list[torch.Tensor]): Bbox predictions.
            dir_cls_preds (list[torch.Tensor]): Direction
                class predictions.

        Returns:
            tuple[torch.Tensor]: Prediction results of batches 
                (bboxes, scores, labels).
        """
        assert cls_scores.size()[-2:] == bbox_preds.size()[-2:]
        assert cls_scores.size()[-2:] == dir_preds.size()[-2:]

        anchors = self.anchor_generator.grid_anchors(cls_scores.shape[-2:],
                                                     device=cls_scores.device)
        anchors = anchors.reshape(-1, self.box_code_size)

        dir_preds = dir_preds.permute(1, 2, 0).reshape(-1, 2)
        dir_scores = torch.max(dir_preds, dim=-1)[1]

        cls_scores = cls_scores.permute(1, 2, 0).reshape(-1, self.num_classes)
        scores = cls_scores.sigmoid()

        bbox_preds = bbox_preds.permute(1, 2, 0).reshape(-1, self.box_code_size)

        if scores.shape[0] > self.nms_pre:
            max_scores, _ = scores.max(dim=1)
            _, topk_inds = max_scores.topk(self.nms_pre)
            anchors = anchors[topk_inds, :]
            bbox_preds = bbox_preds[topk_inds, :]
            scores = scores[topk_inds, :]
            dir_scores = dir_scores[topk_inds]

        bboxes = self.bbox_coder.decode(anchors, bbox_preds)

        idxs = multiclass_nms(bboxes, scores, self.score_thr)

        labels = [
            torch.full((len(idxs[i]),), i, dtype=torch.long)
            for i in range(self.num_classes)
        ]
        labels = torch.cat(labels)

        scores = [scores[idxs[i], i] for i in range(self.num_classes)]
        scores = torch.cat(scores)

        idxs = torch.cat(idxs)
        bboxes = bboxes[idxs]
        dir_scores = dir_scores[idxs]

        if bboxes.shape[0] > 0:
            dir_rot = limit_period(bboxes[..., 6] - self.dir_offset, 1, np.pi)
            bboxes[..., 6] = (dir_rot + self.dir_offset +
                              np.pi * dir_scores.to(bboxes.dtype))

        return bboxes, scores, labels<|MERGE_RESOLUTION|>--- conflicted
+++ resolved
@@ -283,18 +283,6 @@
         if False and attr['split'] not in ['test', 'testing', 'val', 'validation']:
             data = self.augment_data(data, attr)
 
-<<<<<<< HEAD
-        points = torch.tensor([data['point']],
-                              dtype=torch.float32)
-
-        labels = torch.tensor([
-            self.name2lbl.get(bb.label_class, len(self.classes))
-            for bb in data['bbox_objs']
-        ],
-                              dtype=torch.int64)
-        bboxes = torch.tensor([bb.to_xyzwhlr() for bb in data['bbox_objs']],
-                              dtype=torch.float32)
-=======
         t_data = {'point': data['point'], 'calib': data['calib']}
 
         if attr['split'] not in ['test', 'testing']:
@@ -306,7 +294,6 @@
                                         dtype=np.int64)
             t_data['bboxes'] = np.array(
                 [bb.to_xyzwhlr() for bb in data['bbox_objs']], dtype=np.float32)
->>>>>>> 90e61582
 
         return t_data
 
