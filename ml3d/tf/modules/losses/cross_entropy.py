import tensorflow as tf


class CrossEntropyLoss(tf.Module):

    def __init__(self, loss_weight=1.0):
        """CrossEntropyLoss.

        Args:
            loss_weight (float, optional): Weight of the loss. Defaults to 1.0.
        """
        super(CrossEntropyLoss, self).__init__()
        self.loss_weight = loss_weight

        self.loss_fn = tf.keras.losses.SparseCategoricalCrossentropy(
            from_logits=True, reduction=tf.keras.losses.Reduction.NONE)

    def __call__(self,
                 cls_score,
                 label,
                 weight=None,
                 avg_factor=None,
                 **kwargs):
        """Forward function.

        Args:
            cls_score (tf.Tensor): The prediction.
            label (tf.Tensor): The learning label of the prediction.
            weight (tf.Tensor, optional): Sample-wise loss weight.
            avg_factor (int, optional): Average factor that is used to average
                the loss. Defaults to None.
        Returns:
            tf.Tensor: The calculated loss
        """

        if weight is not None:
            loss = self.loss_fn(label, cls_score, sample_weight=weight)
        else:
            loss = self.loss_fn(label, cls_score)

        loss = loss * self.loss_weight
<<<<<<< HEAD
        
=======

>>>>>>> 9415be93
        if avg_factor:
            return tf.reduce_sum(loss) / avg_factor
        else:
            return tf.reduce_mean(loss)<|MERGE_RESOLUTION|>--- conflicted
+++ resolved
@@ -39,11 +39,7 @@
             loss = self.loss_fn(label, cls_score)
 
         loss = loss * self.loss_weight
-<<<<<<< HEAD
-        
-=======
 
->>>>>>> 9415be93
         if avg_factor:
             return tf.reduce_sum(loss) / avg_factor
         else:
