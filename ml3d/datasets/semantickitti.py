--- conflicted
+++ resolved
@@ -2,14 +2,7 @@
 import os, argparse, pickle, sys
 from os.path import exists, join, isfile, dirname, abspath, split
 import torch
-<<<<<<< HEAD
 
-from ml3d.datasets.utils import DataProcessing
-
-from ml3d.torch.utils import make_dir
-import yaml
-
-=======
 from torch.utils.data import Dataset, IterableDataset, DataLoader, Sampler, BatchSampler
 from sklearn.neighbors import KDTree
 import yaml
@@ -17,8 +10,6 @@
 from .utils import DataProcessing
 from ..utils import make_dir
 
->>>>>>> 4ef7fc9b
-#BASE_DIR = './'
 BASE_DIR = dirname(abspath(__file__))
 
 data_config = join(BASE_DIR, 'utils', 'semantic-kitti.yaml')
@@ -66,14 +57,12 @@
             labels = DataProcessing.load_label_kitti(label_path, remap_lut_val)
         else:
             labels = np.zeros(np.shape(points)[0], dtype=np.uint8)
-<<<<<<< HEAD
+
         data = {'point': points, 
                 'feat' : points,
                 'label': labels,
                 }
-=======
-        data = {'point': points, 'feat': points, 'label': labels}
->>>>>>> 4ef7fc9b
+
         return data
 
     def get_attr(self, idx):
