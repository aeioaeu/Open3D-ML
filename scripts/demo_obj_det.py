import torch
import numpy as np
import open3d.ml as ml3d
import math

from ml3d.vis import Visualizer, BoundingBox3D, LabelLUT
from ml3d.datasets import KITTI

from ml3d.torch.pipelines import ObjectDetection
from ml3d.torch.models import PointPillars
from ml3d.torch.dataloaders import TorchDataloader

import argparse


def parse_args():
    parser = argparse.ArgumentParser(
        description='Demo for inference of object detection')
    parser.add_argument('--path_kitti', help='path to KITTI', required=True)
    parser.add_argument('--path_ckpt_pointpillars',
                        help='path to PointPillars checkpoint')

    args, _ = parser.parse_known_args()

    dict_args = vars(args)
    for k in dict_args:
        v = dict_args[k]
        print("{}: {}".format(k, v) if v is not None else "{} not given".
              format(k))

    return args


def main(args):

    model = PointPillars(voxel_size=[0.16, 0.16, 4],
                         point_cloud_range=[0, -39.68, -3, 69.12, 39.68, 1],
                         loss={
                            "focal": {
                                "gamma": 2.0,
                                "alpha": 0.25,
                                "loss_weight": 1.0
                            },
                            "smooth_l1": {
                                "beta": 0.11,
                                "loss_weight": 2.0
                            },
                            "cross_entropy": {
                                "loss_weight": 0.2
                            }
                         })
    dataset = KITTI(args.path_kitti)
    pipeline = ObjectDetection(model, dataset, device="gpu")

    # load the parameters.
<<<<<<< HEAD
    pipeline.load_ckpt(ckpt_path='/Users/lprantl/Open3D-ML/checkpoints/pointpillars_kitt_3class_mmdet.pth')
=======
    pipeline.load_ckpt(
        ckpt_path=
        '/Users/lprantl/Open3D-ML/checkpoints/pointpillars_kitt_3class_mmdet.pth'
    )
>>>>>>> ce9fa1ed

    test_split = TorchDataloader(dataset=dataset.get_split('training'),
                                 preprocess=model.preprocess,
                                 transform=model.transform,
                                 use_cache=False,
                                 shuffle=False)
    data = test_split[5]['data']

    # run inference on a single example.
    result = pipeline.run_inference(data)[0]

    boxes = data['bounding_boxes']
    boxes.extend(result)

    vis = Visualizer()

    lut = LabelLUT()
    for val in sorted(dataset.label_to_names.keys()):
        lut.add_label(dataset.label_to_names[val], val)

    vis.visualize([{
        "name": "KITTI",
        'points': data['point'][:, :3]
    }],
                  lut,
                  bounding_boxes=boxes)


if __name__ == '__main__':
    args = parse_args()
    main(args)<|MERGE_RESOLUTION|>--- conflicted
+++ resolved
@@ -53,14 +53,10 @@
     pipeline = ObjectDetection(model, dataset, device="gpu")
 
     # load the parameters.
-<<<<<<< HEAD
-    pipeline.load_ckpt(ckpt_path='/Users/lprantl/Open3D-ML/checkpoints/pointpillars_kitt_3class_mmdet.pth')
-=======
     pipeline.load_ckpt(
         ckpt_path=
-        '/Users/lprantl/Open3D-ML/checkpoints/pointpillars_kitt_3class_mmdet.pth'
+        args.path_ckpt_pointpillars
     )
->>>>>>> ce9fa1ed
 
     test_split = TorchDataloader(dataset=dataset.get_split('training'),
                                  preprocess=model.preprocess,
